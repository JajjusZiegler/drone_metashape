# -*- coding: utf-8 -*-
"""""
This script processes images captured by DJI Zenmuse P1 (gimbal 1) and MicaSense RedEdge-MX/Dual (gimbal 2) sensors 
using the Matrice 300 RTK drone system. It assumes a specific folder structure as per TERN protocols and provides 
options to override raw data paths.
The script performs the following tasks:
1. Adds RGB and multispectral images to the Metashape project.
2. Stops for user input on calibration images.
3. Resumes processing to complete the workflow, including:
    - Blockshifting P1 (RGB camera) coordinates if required.
    - Converting coordinates to the target CRS.
    - Checking image quality and removing low-quality images.
    - Applying GPS/INS offsets.
    - Aligning images.
    - Building dense clouds and models.
    - Smoothing and exporting models.
    - Building and exporting orthomosaics.
    - Calibrating reflectance for multispectral images.
Functions:
    - cartesian_to_geog(X, Y, Z): Converts Cartesian coordinates to geographic coordinates using WGS84 ellipsoid.
    - find_files(folder, types): Finds files of specified types in a folder.
    - copyBoundingBox(from_chunk_label, to_chunk_labels): Copies bounding box from one chunk to others.
    - proc_rgb(): Processes RGB images to create orthomosaic and 3D model.
    - proc_multispec(): Processes multispectral images to create orthomosaic with relative reflectance.
    - resume_proc(): Resumes processing after user input on calibration images.
Usage:
    Run the script with the required and optional inputs as arguments. Follow the instructions in the console to 
    complete the calibration steps and resume processing.
"""""
"""
Created August 2021

@author: Poornima Sivanandam

Script to process DJI Zenmuse P1 (gimbal 1) and MicaSense RedEdge-MX/Dual (gimbal 2) images captured simultaneously
using the Matrice 300 RTK drone system.

Assumption that folder structure is as per the TERN protocols:
Data |	Path | Example
Raw data |	<plot>/YYYYMMDD/imagery/<sensor>/level0_raw/ |	SASMDD0001/20220519/imagery/rgb/level0_raw
Data products |	<plot>/YYYYMMDD/imagery/<sensor>/level1_proc/	| SASMDD0001/20220519/imagery/multispec/level1_proc
Metashape project |	plot/YYYYMMDD/imagery/metashape| SASRIV0001/20220516/imagery/metashape/
DRTK logs | plot/YYYYMMDD/drtk/

Raw data paths can be overriden using 'Optional Inputs'.

Required Input:
    -crs "<EPSG code for target projected coordinate reference system. Also used in MicaSense position interpolation>"
    Example: -crs "7855"
    See https://epsg.org/home.html

Optional Inputs:
    1. -multispec "path to multispectral level0_raw folder containing raw data"
        Default is relative to project location: ../multispec/level0_raw/
    2. -rgb "path to RGB level0_raw folder which also has the MRK file(s)"
        Default is relative to project location: ../rgb/level0_raw/
    3. -smooth "<low/medium/high>"
        Strength value to smooth RGB model. Default is low.
        Low: for low-lying vegetation (grasslands, shrublands), Medium and high: as appropriate for forested sites.
    4. When P1 (RGB camera) coordinates have to be blockshifted:
        - Path to file containing DRTK init and AUSPOS cartesian coords passed using "-drtk <path to file>".

Summary:
    * Add RGB and multispectral images.
    * Stop script for user input on calibration images.
    * When 'Resume Processing' is clicked complete the processing workflow.

"""

import argparse
import math
import collections
import numpy as np
import Metashape
import os
import sys
import exifread
from collections import defaultdict
from upd_micasense_pos import ret_micasense_pos
import importlib
import upd_micasense_pos
import csv
import logging
from datetime import datetime
import TransformHeight


importlib.reload(upd_micasense_pos)
from pathlib import Path


# Note: External modules imported were installed through:
# "C:\Program Files\Agisoft\Metashape Pro\python\python.exe" -m pip install <modulename>
# See M300 data processing protocol for more information.

# Metashape Python API updates in v2.0
METASHAPE_V2_PLUS = False
found_version = Metashape.app.version.split('.')  # e.g. 2.0.1
if int(found_version[0]) >= 2:
    METASHAPE_V2_PLUS = True

###############################################################################
# User-defined variables
# BASE DIRECTORY If you run multiple projects, update this path
# Decoide if you want to use model or DEM or for Orthomoasaic
###############################################################################
BASE_DIR = "M:\working_package_2\2024_dronecampaign\02_processing\metashape_projects\Upscale_Metashapeprojects"



<<<<<<< HEAD
dem_res = [0.05,0.3]  # DEM resolutions in meters. For testing set to [0.2, 0.5] . For final processing set to desired value(s). 
=======
dem_res = [0.01,0.05,0.5]  # DEM resolutions in meters. For testing set to [0.2, 0.5] . For final processing set to desired value(s)[0.01,0.05,0.5]. 
>>>>>>> 76197c94
ortho_res = 0.01  # Orthomosaic resolution in meters. For testing set to 0.5 or higher. For final processing set to 0.01
ortho_res_multi = 0.05 # Orthomosaic resolution for multispec chunk in meters. For testing set to 0.1 or higher. For final processing set to 0.05
####
#   IMPORTANT set quality settings !

use_model = False
use_dem = True

###############################################################################
# Constants
###############################################################################
GEOG_COORD = collections.namedtuple('Geog_CS', ['lat_decdeg', 'lon_decdeg', 'elliph'])

SOURCE_CRS = Metashape.CoordinateSystem("EPSG::4326")  # WGS84

CONST_a = 6378137  # Semi major axis
CONST_inv_f = 298.257223563  # Inverse flattening 1/f WGS84 ellipsoid
# Chunks in Metashape
CHUNK_RGB = "rgb"
CHUNK_MULTISPEC = "multispec"

IMG_QUAL_THRESHOLD = 0.7

DICT_SMOOTH_STRENGTH = {'low': 50, 'medium': 100, 'high': 200}

# Lever-arm offsets for different sensors on *Matrice 300*
# TODO: update this for other sensors and drone platforms
P1_GIMBAL1_OFFSET = (0.087, 0.0, 0.0)

# Measure lever-arm offsets (X, Y, Z) from the single gimbal position to the ‘master’ camera (by default, the lowest wavelength)
# In Metashape, the offsets are positive with respect to the actual camera positions. 
# See Metashape manual or TERN RGB Multispectral processing protocol for details.
offset_dict = defaultdict(dict)
offset_dict['RedEdge-M']['Red'] = (-0.097, -0.03, -0.06)
offset_dict['RedEdge-M']['Dual'] = (-0.097, 0.02, -0.08)
offset_dict['RedEdge-P']['Red'] = (0,0,0)
offset_dict['RedEdge-P']['Dual'] = (0,0,0)

###############################################################################
# Function definitions
###############################################################################
def setup_logging(project_path):
    """Configure logging to file and console"""
    log_dir = Path(project_path).parent / "logs"
    log_dir.mkdir(exist_ok=True)
    
    logger = logging.getLogger()
    logger.setLevel(logging.INFO)
    
    # Clear existing handlers
    if logger.hasHandlers():
        logger.handlers.clear()
    
    # File handler
    log_file = log_dir / f"{Path(project_path).stem}_{datetime.now().strftime('%Y%m%d_%H%M%S')}.log"
    file_handler = logging.FileHandler(log_file)
    file_formatter = logging.Formatter('%(asctime)s - %(levelname)s - %(message)s')
    file_handler.setFormatter(file_formatter)
    
    # Console handler
    console_handler = logging.StreamHandler()
    console_formatter = logging.Formatter('%(levelname)s - %(message)s')
    console_handler.setFormatter(console_formatter)
    
    logger.addHandler(file_handler)
    logger.addHandler(console_handler)
    
    return log_file

def cartesian_to_geog(X, Y, Z):
    """
    Author: Poornima Sivanandam
    Convert Cartesian coordinates to geographic coordinates using WGS84 ellipsoid.
    Return Lat, Lon, ellipsoidal height as a named tuple.
    Calculations from Transformation_Conversion.xlsx at https://github.com/icsm-au/DatumSpreadsheets
    """
    f = 1 / CONST_inv_f
    e_sq = 2 * f - f ** 2
    p = math.sqrt(X ** 2 + Y ** 2)
    r = math.sqrt(p ** 2 + Z ** 2)
    mu = math.atan((Z / p) * (1 - f) + (e_sq * CONST_a) / r)

    lat_top_line = Z * (1 - f) + e_sq * CONST_a * math.sin(mu) ** 3
    lat_bottom_line = (1 - f) * (p - e_sq * CONST_a * math.cos(mu) ** 3)

    lon = math.atan(Y / X)
    lat = math.atan(lat_top_line / lat_bottom_line)

    if (lon < 0):
        tmp_lon = lon + math.pi
    else:
        tmp_lon = lon

    lon_dec_deg = (tmp_lon / math.pi) * 180
    lat_dec_deg = (lat / math.pi) * 180

    ellip_h = p * math.cos(lat) + Z * math.sin(lat) - CONST_a * math.sqrt(1 - e_sq * math.sin(lat) ** 2)

    conv_coord = GEOG_COORD(lat_dec_deg, lon_dec_deg, ellip_h)

    return conv_coord


def find_files(folder, types):
    photo_list = list()
    for dir, subdir, file in os.walk(folder):
        for filename in file:
            if (filename.lower().endswith(types)):
                photo_list.append(os.path.join(dir, filename))
    return (photo_list)

def copyBoundingBox(from_chunk_label, to_chunk_label):
    print("Script started...")

    from_chunk = doc.findChunk(dict_chunks[from_chunk_label])

    to_chunk = doc.findChunk(dict_chunks[to_chunk_label])


    print("Copying bounding box from chunk '" + from_chunk.label + "' to " + to_chunk_label + " chunks...")

    T0 = from_chunk.transform.matrix

    region = from_chunk.region
    R0 = region.rot
    C0 = region.center
    s0 = region.size

    
    T = from_chunk.transform.matrix.inv() * T0

    R = Metashape.Matrix([[T[0, 0], T[0, 1], T[0, 2]],
                              [T[1, 0], T[1, 1], T[1, 2]],
                              [T[2, 0], T[2, 1], T[2, 2]]])

    scale = R.row(0).norm()
    R = R * (1 / scale)

    new_region = Metashape.Region()
    new_region.rot = R * R0
    c = T.mulp(C0)
    new_region.center = c
    new_region.size = s0 * scale * 1.2 # 20% larger bounding box

    to_chunk.region = new_region

def export_rgb_dem_ortho(chunk, proj_file, dem_resolutions, ortho_resolution):
    """
    Exports DEMs at different resolutions, imports them back, and builds corresponding RGB orthomosaics.
    """
    compression = Metashape.ImageCompression()
    compression.tiff_compression = Metashape.ImageCompression.TiffCompressionLZW  # default on Metashape
    compression.tiff_big = True
    compression.tiff_tiled = True
    compression.tiff_overviews = True
    print(f"--- Processing RGB Chunk: {chunk.label} for DEM and Orthomosaic at different resolutions ---")

    dem_files_rgb = {}

    for dem_res_meters in dem_resolutions:
        dem_res_cm = round(dem_res_meters * 100)

        print(f"  Setting elevation key for DEM resolution {dem_res_meters}m")
        chunk.elevation = chunk.elevations[0]  # Ensuring correct resolution assignment

        dem_file = Path(proj_file).parent / (Path(proj_file).stem + f"_{chunk.label}_dem_{dem_res_cm}cm.tif")

        res_m = float(dem_res_meters)

        print(f"  Exporting RGB DEM at resolution {dem_res_meters}m ({dem_res_cm}cm)...")
        chunk.exportRaster(
            path=str(dem_file),
            source_data=Metashape.ElevationData,
            image_format=Metashape.ImageFormatTIFF,
            image_compression=compression,
            resolution=res_m
        )
        dem_files_rgb[dem_res_meters] = dem_file
        print(f"  Exported RGB DEM: {dem_file}")
        logging.info(f"Exported RGB DEM at resolution {dem_res_meters}m: {dem_file}")

        # Import DEM back into the RGB chunk
        print(f"  Importing DEM {dem_file} back into RGB chunk...")
        chunk.elevation = None  # Clear existing elevation data
        chunk.importRaster(path=str(dem_file), crs=chunk.crs, format=Metashape.ImageFormatTIFF)
        print(f"  Imported DEM {dem_file}")

        # Generate RGB orthomosaic using the imported DEM
        print(f"  Building RGB Orthomosaic using imported DEM ({dem_res_cm}cm)...")
        chunk.buildOrthomosaic(
            surface_data=Metashape.DataSource.ElevationData,
            refine_seamlines=True,
            fill_holes=True,
            blending_mode=Metashape.BlendingMode.MosaicBlending,
            resolution= float(ortho_resolution) # User-defined ortho resolution in function arguments
        )

        logging.info(f"Built RGB Orthomosaic using imported DEM ({dem_res_cm}cm) for orthorectification in chunk {chunk.label} with parameters: surface_data=Metashape.DataSource.ElevationData, refine_seamlines=True, fill_holes=True, blending_mode=Metashape.BlendingMode.MosaicBlending")
        
        ortho_file = Path(proj_file).parent / (Path(proj_file).stem + f"_{chunk.label}_ortho_{int(ortho_resolution * 100)}cm_dem{int(res_m * 100)}cm.tif") # Added dem resolution to ortho filename

        print(f"  Exporting RGB Orthomosaic...")
        chunk.exportRaster(
            path=str(ortho_file),
            image_format=Metashape.ImageFormatTIFF,
            save_alpha=False,
            source_data=Metashape.OrthomosaicData,
            image_compression=compression
        )
        print(f"  Exported RGB Orthomosaic: {ortho_file}")

    return dem_files_rgb

def process_multispec_ortho_from_dems(chunk, proj_file, rgb_dem_files, ortho_resolution):
    """
    Loads RGB DEMs into the multispec chunk and builds multispec orthomosaics for each DEM.
    """
    compression = Metashape.ImageCompression()
    compression.tiff_compression = Metashape.ImageCompression.TiffCompressionLZW
    compression.tiff_big = True
    compression.tiff_tiled = True
    compression.tiff_overviews = True

    print(f"--- Processing Multispec Chunk: {chunk.label} using RGB DEMs for Orthomosaics ---")

    # print(f"Building Dense Cloud for Multispec Chunk: {chunk.label}") # Ensure dense cloud exists
    # if METASHAPE_V2_PLUS:
    #     chunk.buildDepthMaps(downscale=2)  # Medium downscale, adjust if needed
    #     chunk.buildPointCloud()
    # else:
    #     chunk.buildDepthMaps(downscale=4)  # Medium/Low downscale for older versions
    #     chunk.buildDenseCloud(quality=Metashape.DenseCloudQuality.Medium)

    for dem_res, dem_file in rgb_dem_files.items():
        dem_res_cm = round(dem_res * 100)
        ortho_resolution_cm = int(ortho_resolution * 100)
        print(f"  Loading RGB DEM at resolution {dem_res}m into Multispec Chunk: {chunk.label}")
        chunk.elevation = None # Clear existing elevation data
        chunk.importRaster(path=str(dem_file), crs=chunk.crs, format=Metashape.ImageFormatTIFF)
        print(f"  Loaded DEM: {dem_file}")

        print(f"  Building Multispec Orthomosaic using DEM at resolution {dem_res}m for chunk: {chunk.label}")
        chunk.buildOrthomosaic(surface_data=Metashape.DataSource.ElevationData, refine_seamlines=True, fill_holes=True, blending_mode=Metashape.BlendingMode.MosaicBlending,
            resolution= float(ortho_resolution)) # User-defined ortho resolution in fuction arguments

        ortho_file = Path(proj_file).parent / (Path(proj_file).stem + f"_{chunk.label}_ortho_{ortho_resolution_cm}cm_dem{dem_res_cm}cm.tif") # Added dem resolution to ortho filename
        chunk.exportRaster(path=str(ortho_file),
                             image_format=Metashape.ImageFormatTIFF, save_alpha=False,
                             source_data=Metashape.OrthomosaicData, image_compression=compression)
        logging.info(f"  Exported Multispec Orthomosaic at resolution {ortho_resolution} using DEM at resolution {dem_res}m for orthorectification in chunk {chunk.label}: {ortho_file}")

    print(f"--- Completed Multispec Chunk: {chunk.label} processing using RGB DEMs ---")


def proc_rgb():
    """
    Author: Poornima Sivanandam
    Arguments: None
    Return: None
    Create: RGB orthomosaic in rgb/level1_proc or in Metashape project folder
        smoothed 3D model file in Metashape project folder
    Summary:
        * blockshift (optional through args)
        * convert to target CRS
        * Image Quality check
        * Apply GPS/INS offset for gimbal 1
        * Update Camera Accuracy settings for M300 RTK GNSS accuracy
        * Align images
        * Build dense cloud
        * Build model, decimate and smooth (use args)
        * Export model (for multispec chunk)
        * Build and export orthomosaic
    """
    # If P1 positions are to be blockshifted, do the following:
    # - Read the .txt file and convert Cartesian coordinates to WGS84 Lat/Lon
    # - Calculate the difference and apply the shift directly to the cameras (Lon/Lat/Ellipsoidal height) in 'rgb' chunk
    # Convert coordinate system for Lat/Lon to target projected coordinate system

    chunk = doc.findChunk(dict_chunks[CHUNK_RGB])
    proj_file = doc.path
    blockshift_p1 = False




    if args.drtk is not None:
        blockshift_p1 = True
        DRTK_TXT_FILE = args.drtk
        print("P1 blockshift set")

        # read from txt/csv cartesian for RTK initial (line 1) and AUSPOS coords (line 2)
        with open(DRTK_TXT_FILE, 'r') as file:
            line = file.readline()
            split_line = line.split(',')
            drtk_field = cartesian_to_geog(float(split_line[0]), float(split_line[1]), float(split_line[2]))
            line = file.readline()
            split_line = line.split(',')
            drtk_auspos = cartesian_to_geog(float(split_line[0]), float(split_line[1]), float(split_line[2]))

        # calc difference
        diff_lat = round((drtk_auspos.lat_decdeg - drtk_field.lat_decdeg), 6)
        diff_lon = round((drtk_auspos.lon_decdeg - drtk_field.lon_decdeg), 6)
        diff_elliph = round((drtk_auspos.elliph - drtk_field.elliph), 6)
        P1_shift = Metashape.Vector((diff_lon, diff_lat, diff_elliph))

        print("Shifting P1 cameras by: " + str(P1_shift))

        # shift coordinates in the chunk
        for camera in chunk.cameras:
            if not camera.label == camera.master.label:
                continue
            if not camera.reference.location:
                continue
            else:
                camera.reference.location = camera.reference.location + P1_shift


    # Log the reference CRS before reloading
    logging.info(f"Reference CRS before reloading: {chunk.crs}")
        # Export updated positions as csv for debug purposes. Not used in script.
    #chunk.exportReference(path=str(P1_CAM_CSV_WGS84), format=Metashape.ReferenceFormatCSV, columns="nxyz",
    #                          delimiter=",", items=Metashape.ReferenceItemsCameras)

    # Reload EXIF information in WGS84 to prevent any issues with blockshifting
    chunk.loadReferenceExif(load_rotation=True, load_accuracy=True)

    # Log the reference CRS after reloading
    logging.info(f"Reference CRS after reloading: {chunk.crs}")

    # Convert to projected coordinate system if necessary
    target_crs = Metashape.CoordinateSystem("EPSG::" + args.crs)
    current_chunk_crs = chunk.crs

    if current_chunk_crs != target_crs: # Check if CRS is different (direct object comparison)
        logging.info("Performing coordinate system transformation...")

        for camera in chunk.cameras:
            if not camera.reference.location:
                continue
            camera.reference.location = Metashape.CoordinateSystem.transform(camera.reference.location, SOURCE_CRS,
                                                                               target_crs)
        chunk.crs = target_crs
        logging.info("Chunk CRS transformed.")
    elif current_chunk_crs == target_crs:
        logging.info("Chunk is already in the target CRS. Skipping transformation.")
    else:
        logging.warning("Current chunk CRS is not defined. Transformation check skipped, setting target CRS directly.")
        chunk.crs = target_crs # Still set the target CRS even if current is undefined, as per original script.
        logging.info("Chunk CRS set directly.")
    
            
    # Export updated positions as csv for debug purposes. Not used in script.
    chunk.exportReference(path=str(P1_CAM_CSV_CH1903), format=Metashape.ReferenceFormatCSV, columns="nxyz",
                              delimiter=",", items=Metashape.ReferenceItemsCameras)

    # # Convert to projected coordinate system
    # target_crs = Metashape.CoordinateSystem("EPSG::" + args.crs)
    # for camera in chunk.cameras:
    #    if not camera.reference.location:
    #        continue
    #    camera.reference.location = Metashape.CoordinateSystem.transform(camera.reference.location, SOURCE_CRS,
    #                                                                     target_crs)

    # chunk.crs = target_crs

    global P1_shift_vec
    if blockshift_p1:
        # Export updated positions as csv for debug purposes. Not used in script.
        chunk.exportReference(path=str(P1_CAM_CSV_blockshift), format=Metashape.ReferenceFormatCSV, columns="nxyz",
                              delimiter=",", items=Metashape.ReferenceItemsCameras)

        # If P1  blockshifted, pass vector for x, y, z shift of micasense image position
        P1_shift_vec = np.array([diff_lat, diff_lon, diff_elliph])
    else:
        P1_shift_vec = np.array([0.0, 0.0, 0.0])

    doc.save()

    #
    # Estimate image quality and remove cameras with quality < threshold
    #
    if METASHAPE_V2_PLUS:
        chunk.analyzeImages()
    else:
        chunk.analyzePhotos()
    low_img_qual = []
    low_img_qual = [camera for camera in chunk.cameras if (float(camera.meta["Image/Quality"]) < IMG_QUAL_THRESHOLD)]
    if low_img_qual:
        print("Removing cameras with Image Quality < %.1f" % IMG_QUAL_THRESHOLD)
        chunk.remove(low_img_qual)
    doc.save()

    #
    # GPS/INS offset
    #
    print(chunk.sensors[0].antenna.location_ref)
    print("Update GPS/INS offset for P1")
    chunk.sensors[0].antenna.location_ref = Metashape.Vector(P1_GIMBAL1_OFFSET)
    print(chunk.sensors[0].antenna.location_ref)

    #
    # Align Photos
    #
    print("Aligning Cameras")
    # change camera position accuracy to 0.1 m
    chunk.camera_location_accuracy = Metashape.Vector((0.10, 0.10, 0.10))

    # # Downscale values per https://www.agisoft.com/forum/index.php?topic=11697.0
    # # Downscale: highest, high, medium, low, lowest: 0, 1, 2, 4, 8
    # # Quality:  High, Reference Preselection: Source
    chunk.matchPhotos(downscale= quality1, generic_preselection=False, reference_preselection=True,
                      reference_preselection_mode=Metashape.ReferencePreselectionSource)
    chunk.alignCameras()
    doc.save()

    # Gradual selection based on reprojection error
    print("Gradual selection for reprojection error...")
    f = Metashape.TiePoints.Filter()
    threshold = 0.5
    f.init(chunk, criterion=Metashape.TiePoints.Filter.ReprojectionError)
    f.removePoints(threshold)
    doc.save()
    #
    # Optimise Cameras
    #
    # Optimize camera alignment by adjusting intrinsic parameters
    print("Optimizing camera alignment...")
    chunk.optimizeCameras(fit_f=True, fit_cx=True, fit_cy=True, fit_b1=True, fit_b2=True, adaptive_fitting=False)
    doc.save()

    #
    # Build Dense Cloud
    #
    # check if exists and reuse depthmap? # reuse_depth=True below
    # downscale: ultra, high, medium, low, lowest: 1, 2, 4, 8, 16
    print("Build dense cloud")
    # Medium quality. And default: mild filtering.
    chunk.buildDepthMaps(downscale= quality2,reuse_depth=True)
    doc.save()

    if METASHAPE_V2_PLUS:
        chunk.buildPointCloud(keep_depth=True)
    else:
        chunk.buildDenseCloud()
    doc.save()

    compression = Metashape.ImageCompression()
    compression.tiff_compression = Metashape.ImageCompression.TiffCompressionLZW  # default on Metashape
    compression.tiff_big = True
    compression.tiff_tiled = True
    compression.tiff_overviews = True
    #
    # Build Mesh
    #
    if use_model:

        print("Build mesh")
        if METASHAPE_V2_PLUS:
            chunk.buildModel(surface_type=Metashape.HeightField, source_data=Metashape.PointCloudData,
                         face_count=Metashape.MediumFaceCount)
        else:
            chunk.buildModel(surface_type=Metashape.HeightField, source_data=Metashape.DenseCloudData,
                         face_count=Metashape.MediumFaceCount)
        doc.save()



        # Decimate and smooth mesh to use as orthorectification surface
        # Halve face count?
        chunk.decimateModel(face_count=len(chunk.model.faces) / 2)
        # Smooth model
        smooth_val = DICT_SMOOTH_STRENGTH[args.smooth]
        chunk.smoothModel(smooth_val)
        # Export model for use in micasense chunk
        model_file = Path(proj_file).parent / f"{Path(proj_file).stem}_rgb_smooth_{DICT_SMOOTH_STRENGTH[args.smooth]}.obj"
        chunk.exportModel(path=str(model_file), crs=target_crs, format=Metashape.ModelFormatOBJ)
        # build Orthomoasaic from Model data
        chunk.buildOrthomosaic(surface_data=Metashape.DataSource.ModelData, refine_seamlines=True)
        
        ortho_file = Path(proj_file).parent / (Path(proj_file).stem + "_rgb_model_ortho_01.tif")

        chunk.exportRaster(path=str(ortho_file), resolution_x=ortho_res, resolution_y=ortho_res,
                               image_format=Metashape.ImageFormatTIFF,
                               save_alpha=False, source_data=Metashape.OrthomosaicData, image_compression=compression)
        print("Exported orthomosaic " + str(ortho_file))

        logging.info(f"Exported RGB orthomosaic: {ortho_file}")
        print(f"OUTPUT_ORTHO_RGB: {ortho_file}")

    #
    # Build DEM
    #

    
    if use_dem:

        print("Build DEM at full resolution. ")
    
        
        if METASHAPE_V2_PLUS:
            chunk.buildDem(source_data=Metashape.PointCloudData, interpolation=Metashape.EnabledInterpolation) # DisabledInterpolation for full resolution
        else:
            chunk.buildDem(source_data=Metashape.DenseCloudData, interpolation=Metashape.EnabledInterpolation) # DisabledInterpolation for full resolution
        doc.save()

        dem_file = Path(proj_file).parent / (Path(proj_file).stem + "_dem_full_res.tif")

        chunk.exportRaster(path=str(dem_file), source_data=Metashape.ElevationData, image_format=Metashape.ImageFormatTIFF, image_compression=compression)
        #include test variable for debugging:

        chunk.buildOrthomosaic(surface_data=Metashape.DataSource.ElevationData, refine_seamlines=True)
        chunk.exportRaster(path=str(Path(proj_file).parent / (Path(proj_file).stem + "_rgb_ortho_fullresdem_1cm.tif")), resolution_x=ortho_res, resolution_y=ortho_res,)

        rgb_dem_files =export_rgb_dem_ortho(chunk, proj_file, dem_res, ortho_res)

        report_path = Path(proj_file).parent / (Path(proj_file).stem + "_rgb_report.pdf")

        print(f"Exporting processing report to {report_path}...")
        chunk.exportReport(path = str(report_path))
        doc.save()

        logging.info(f"Exported RGB report: {report_path}")
        print(f"OUTPUT_REPORT_RGB: {report_path}")

        print("RGB chunk processing complete!")

        return rgb_dem_files #to be passed to process_multispec_ortho_from_dems

    # test = args.test #default is False 

    # if not test:
    #     #
    #     # Build and export orthomosaic
    #     #
    #     print("Build orthomosaic")
    #     if use_model:
    #         chunk.buildOrthomosaic(surface_data=Metashape.DataSource.ModelData, refine_seamlines=True)
    #     elif use_dem:
    #         chunk.buildOrthomosaic(surface_data=Metashape.DataSource.ElevationData, refine_seamlines=True)
    #     else:
    #         print("No valid surface data source specified for orthomosaic building.")
    #     doc.save()

    #     if chunk.orthomosaic:
    #         # set resolution to 1 cm
    #         res_xy = 0.01

    #         # if rgb/ folder does not exist in MRK_PATH save orthomosaic in the project directory
    #         # else save ortho in rgb/level1_proc/
    #         p1_idx = MRK_PATH.find("rgb")
    #         if p1_idx == -1:
    #             dir_path = Path(proj_file).parent
    #             print("Cannot find rgb/ folder. Saving ortho in " + str(dir_path))
    #         else:
    #             # create p1/level1_proc folder if it does not exist
    #             dir_path = Path(MRK_PATH[:p1_idx + len("rgb")]) / "level1_proc"
    #             dir_path.mkdir(parents=True, exist_ok=True)

    #         # file naming format: <projname>_rgb_ortho_<res_in_m>.tif
    #         ortho_file = dir_path / (
    #                 Path(proj_file).stem + "_rgb_ortho_01.tif")


    #         chunk.exportRaster(path=str(ortho_file), resolution_x=res_xy, resolution_y=res_xy,
    #                            image_format=Metashape.ImageFormatTIFF,
    #                            save_alpha=False, source_data=Metashape.OrthomosaicData, image_compression=compression)
    #         print("Exported orthomosaic " + str(ortho_file))

    #         logging.info(f"Exported RGB orthomosaic: {ortho_file}")
    #         print(f"OUTPUT_ORTHO_RGB: {ortho_file}")


    #     else:
    #         print("Skipping orthomosaic building and exporting due to test mode.")

        # Export the processing report

   


def proc_multispec(rgb_dem_files):
    """
    Author: Poornima Sivanandam
    Description: 
        Processes multispectral imagery by interpolating positions, filtering images, setting primary channels,
        applying GPS offsets, calibrating reflectance, aligning images, and exporting an orthomosaic.
    """
    chunk = doc.findChunk(dict_chunks[CHUNK_MULTISPEC])
    target_crs = Metashape.CoordinateSystem("EPSG::" + args.crs)
    
    # Determine master camera suffix
    camera = chunk.cameras[0]
    img_suffix_master = camera.master.label.split('_')[2]
    
    # Set shift vector for P1 to zero if only multispectral processing is performed
    global P1_shift_vec
    P1_shift_vec = np.array([0.0, 0.0, 0.0])
    print(f"Interpolating Micasense position based on P1 with blockshift {P1_shift_vec}")
    
    # Interpolate Micasense positions and apply transformations
    ret_micasense_pos(MRK_PATH, MICASENSE_PATH, img_suffix_master, args.crs, str(MICASENSE_CAM_CSV), P1_shift_vec)
    TransformHeight.process_csv(input_file=str(MICASENSE_CAM_CSV), output_file=str(MICASENSE_CAM_CSV_UPDATED), geoid_path=str(GEOID_PATH))
    
    # Load updated positions into Metashape
    chunk.importReference(str(MICASENSE_CAM_CSV_UPDATED), format=Metashape.ReferenceFormatCSV, columns="nxyz",
                          delimiter=",", crs=target_crs, skip_rows=1, items=Metashape.ReferenceItemsCameras)
    chunk.crs = target_crs
    doc.save()
    
    del_camera_names = list()

    # Only look at altitude of master band images
    for camera in chunk.cameras:
        if not camera.label == camera.master.label:
            continue
        if not camera.reference.location:
            continue
        if camera.reference.location.z == 0:
            del_camera_names.append(camera.label)

    # Delete images outside of P1 capture times
    logging.info("Deleting MicaSense images that triggered outside P1 capture times")
    for camera in chunk.cameras:
        # Only calibration images are in a group. The following line is necessary to avoid NoneType error on other images
        if camera.group is not None:
            if camera.group.label == 'Calibration images':
                continue
        if camera.label in del_camera_names:
            chunk.remove(camera)
    
    # Set the primary channel
    set_primary = "NIR" if cam_model == 'RedEdge-M' else 'Panchro'
    for s in chunk.sensors:
        if set_primary in s.label:
            print(f"Setting primary channel to {s.label}")
            chunk.primary_channel = s.layer_index
            break
    
    # Apply GPS offset correction
    print("Updating Micasense GPS offset")
    chunk.sensors[0].antenna.location_ref = Metashape.Vector(MS_GIMBAL2_OFFSET)
    
    # Configure raster transformation for reflectance calculation
    print("Updating Raster Transform for relative reflectance")
    num_bands = len(chunk.sensors)
    raster_transform_formula = [f"B{band}/32768" for band in range(1, num_bands + 1) if cam_model != 'RedEdge-P' or band != (5 if num_bands >= 10 else 3)]
    chunk.raster_transform.formula = raster_transform_formula
    chunk.raster_transform.calibrateRange()
    chunk.raster_transform.enabled = True
    doc.save()
    

    if METASHAPE_V2_PLUS:
        chunk.analyzeImages()
    else:
        chunk.analyzePhotos()
    low_img_qual = []
    low_img_qual = [camera.master for camera in chunk.cameras if (float(camera.meta["Image/Quality"]) < 0.5)]
    if low_img_qual:
        print("Removing cameras with Image Quality < %.1f" % 0.5)
        chunk.remove(list(set(low_img_qual)))
    doc.save()
    
    # Calibrate Reflectance
    chunk.calibrateReflectance(use_reflectance_panels=True, use_sun_sensor=args.sunsens)
    print(f"Calibrated reflectance using reflectance panels: {True} and sun sensor: {args.sunsens}")
    logging.info(f"Calibrated reflectance using reflectance panels: {True} and sun sensor: {args.sunsens}")

    
    # Align Photos and optimize camera alignment
    chunk.camera_location_accuracy = Metashape.Vector((0.50, 0.50, 0.50))
        # Downscale values per https://www.agisoft.com/forum/index.php?topic=11697.0
    # Downscale: highest, high, medium, low, lowest: 0, 1, 2, 4, 8 # to be set below
    # Quality:  Set below, Reference Preselection: Source

    chunk.matchPhotos(downscale=quality3, generic_preselection=True, reference_preselection=True, reference_preselection_mode=Metashape.ReferencePreselectionSource, tiepoint_limit=10000)
    print("Aligning cameras")
    chunk.alignCameras()
    doc.save()
    
    # Gradual selection and optimization
    print("Optimizing camera alignment...")
    f = Metashape.TiePoints.Filter()
    f.init(chunk, criterion=Metashape.TiePoints.Filter.ReprojectionError)
    f.removePoints(0.5)
    # Optimize camera alignment by adjusting intrinsic parameters
    chunk.optimizeCameras(fit_f=True, fit_cx=True, fit_cy=True, fit_b1=True, fit_b2=True, adaptive_fitting=False)
    doc.save()
    
    # Reset bounding box region
    chunk.resetRegion()
    
    # Build and export orthomosaic
    if use_model:
        model_file = Path(proj_file).parent / f"{Path(proj_file).stem}_rgb_smooth_{DICT_SMOOTH_STRENGTH[args.smooth]}.obj"
        chunk.importModel(path=str(model_file), crs=target_crs, format=Metashape.ModelFormatOBJ)
        chunk.buildOrthomosaic(surface_data=Metashape.DataSource.ModelData, refine_seamlines=True)
    
    if use_dem:
<<<<<<< HEAD
       
       process_multispec_ortho_from_dems(chunk, proj_file, rgb_dem_files, ortho_res)
=======
       ortho_resolution_multi = float(ortho_res_multi)
       process_multispec_ortho_from_dems(chunk, proj_file, rgb_dem_files, ortho_resolution_multi)
>>>>>>> 76197c94
    
    # Export Processing Report
    report_path = Path(proj_file).parent/ f"{Path(proj_file).stem}_multispec_report.pdf"
    print(f"Exporting processing report to {report_path}...")
    chunk.exportReport(path=str(report_path))
    doc.save()
    
    print("Multispec chunk processing complete!")

# Write arguments to CSV file
def write_arguments_to_csv():
    global BASE_DIR
    csv_file = os.path.join(BASE_DIR, "arguments_logstep2.csv")
    headers = ["proj_path"] + [arg for arg in vars(args).keys()]

    # Collect argument values
    row = [proj_file] + [str(getattr(args, arg)) for arg in vars(args).keys()]

    # Check if the row already exists in the CSV file
    if os.path.exists(csv_file):
        with open(csv_file, mode='r', newline='') as file:
            reader = csv.reader(file)
            for existing_row in reader:
                if existing_row == row:
                    print("Row already exists in the CSV file. Skipping writing.")
                    return

    # Write the row to the CSV file
    with open(csv_file, mode='a', newline='') as file:
        writer = csv.writer(file)
        if file.tell() == 0:
            writer.writerow(headers)  # Write headers if file is empty
        writer.writerow(row)
        print("Arguments written to CSV file.")

# Resume processing
def resume_proc():
    # Process RGB chunk if multionly is not set
    #if not args.multionly:
    rgb_output = proc_rgb()
    # Process multispec chunk
    proc_multispec(rgb_output)
    print("End of script")
    #del doc

# Proceed to next project



############################################
##  Main code
############################################
print("Script start")



# Parse arguments and initialise variables
parser = argparse.ArgumentParser(
    description='Update camera positions in P1 and/or MicaSense chunks in Metashape project')
parser.add_argument('-proj_path', help='path to Metashape project file', required=True)
parser.add_argument('-date', help='Date of flight in YYYYMMDD format', required=True)
parser.add_argument('-site', help='Site name', required=True)
parser.add_argument('-crs',
                    help='EPSG code for target projected CRS for micasense cameras. E.g: 7855 for GDA2020/MGA zone 55',
                    required=True)
parser.add_argument('-multispec', help='path to multispectral level0_raw folder with raw images')
parser.add_argument('-rgb', help='path to RGB level0_raw folder that also has the MRK files')
parser.add_argument('-smooth', help='Smoothing strength used to smooth RGB mesh low/med/high', default="medium")
parser.add_argument('-drtk', help='If RGB coordinates to be blockshifted, file containing \
                                                  DRTK base station coordinates from field and AUSPOS', default=None)
parser.add_argument('-sunsens', help='use sun sensor data for reflectance calibration', action='store_true')
parser.add_argument('-test', help='make processing faster for debugging', action='store_true')
parser.add_argument('-multionly', help='process multispec chunk only', action='store_true')

global args
args = parser.parse_args()

# Initialize logging first
setup_logging(args.proj_path)
logging.info(f"Starting processing for project: {args.proj_path}")

global MRK_PATH, MICASENSE_PATH

global doc
# Metashape project
mask = 1 # 2 ** len(Metashape.app.enumGPUDevices()) - 1 #Ser GPU devices
Metashape.app.gpu_mask = mask

devices = Metashape.app.enumGPUDevices()
print("Detected GPUs in Metashape:")
for i, device in enumerate(devices):
    logging.info(f"  GPU {i+1}: {device['name']}") # Accessing 'name' as a dictionary key

doc = Metashape.Document()
proj_file = args.proj_path
doc.open(proj_file, read_only=False)  # Open the document in editable mode

doc.read_only = False    #make sure the project is not read-only

if doc is None:
    print("Error: Metashape document object is not initialized.")
    sys.exit()

if args.rgb:
    MRK_PATH = args.rgb
else:
    # Default is relative to project location: ../rgb/level0_raw/
    MRK_PATH = Path(proj_file).parents[1] / "rgb/level0_raw"
    if not MRK_PATH.is_dir():
        sys.exit("%s directory does not exist. Check and input paths using -rgb " % str(MRK_PATH))
    else:
        MRK_PATH = str(MRK_PATH)

# TODO update when other sensors are used
if args.multispec:
    MICASENSE_PATH = args.multispec
else:
    # Default is relative to project location: ../multispec/level0_raw/
    MICASENSE_PATH = Path(proj_file).parents[1] / "multispec/level0_raw"

    if not MICASENSE_PATH.is_dir():
        sys.exit("%s directory does not exist. Check and input paths using -multispec " % str(MICASENSE_PATH))
    else:
        MICASENSE_PATH = str(MICASENSE_PATH)

if args.drtk is not None:
    DRTK_TXT_FILE = args.drtk
    if not Path(DRTK_TXT_FILE).is_file():
        sys.exit("%s file does not exist. Check and input correct path using -drtk option" % str(DRTK_TXT_FILE))

if args.smooth not in DICT_SMOOTH_STRENGTH:
    sys.exit("Value for -smooth must be one of low, medium or high.")

# Set quality values for the downscale value in RGB and Multispec for testing
if args.test:
    quality1 = 4 #highest, high, medium, low, lowest: 0, 1, 2, 4, 8
    quality2 = 8 #ultra, high, medium, low, lowest: 1, 2, 4, 8, 16
    quality3 = 2 #highest, high, medium, low, lowest: 0, 1, 2, 4, 8
    print("Test mode enabled: quality1 set to 4, quality2 set to 8, quality3 set to 2")
else:
    quality1 = 1  #highest, high, medium, low, lowest: 0, 1, 2, 4, 8
    quality2 = 2  #ultra, high, medium, low, lowest: 1, 2, 4, 8, 16
    quality3 = 0 #highest, high, medium, low, lowest: 0, 1, 2, 4, 8
    print("Default mode: quality1 set to 0, quality2 set to 1, quality3 set to 0")

logging.info(f"Quality settings: quality1={quality1}, quality2={quality2}, quality3={quality3}")

# Export blockshifted P1 positions. Not used in script. Useful for debug or to restart parts of script following any issues.
P1_CAM_CSV_WGS84 = Path(proj_file).parent / "p1_pos_WGS84.csv"
P1_CAM_CSV_CH1903 = Path(proj_file).parent / "p1_pos_CH1903.csv"
P1_CAM_CSV_blockshift = Path(proj_file).parent / "p1_pos_blockshift.csv"
# By default save the CSV with updated MicaSense positions in the MicaSense folder. CSV used within script.
MICASENSE_CAM_CSV = Path(proj_file).parent / "interpolated_micasense_pos.csv"
MICASENSE_CAM_CSV_UPDATED = Path(proj_file).parent / "interpolated_micasense_pos_updated.csv"
GEOID_PATH = r"M:\working_package_2\2024_dronecampaign\02_processing\geoid\ch_swisstopo_chgeo2004_ETRS89_LN02.tif"
##################
# Add images
##################
# If the multionli argument is not set, add images to the project


# Check that lever-arm offsets are non-zero:
# As this script is for RGB and MS images captured simultaneously on dual gimbal, lever-arm offsets cannot be 0.
#  Zenmuse P1
if P1_GIMBAL1_OFFSET == 0:
    err_msg = "Lever-arm offset for P1 in dual gimbal mode cannot be 0. Update offset_dict and rerun_script."
    Metashape.app.messageBox(err_msg)

# MicaSense: get Camera Model from one of the images to check the lever-arm offsets for the relevant model
micasense_images = find_files(MICASENSE_PATH, (".jpg", ".jpeg", ".tif", ".tiff"))
sample_img = open(micasense_images[0], 'rb')
exif_tags = exifread.process_file(sample_img)
cam_model = str(exif_tags.get('Image Model'))

# HARDCODED number of bands.
# Dual sensor (RedEdge-MX Dual: 10, RedEdge-P Dual: 11)
# Dual sensor: If offsets are 0, exit with error.
MS_GIMBAL2_OFFSET = offset_dict[cam_model]['Dual']




# Used to find chunks in proc_*
check_chunk_list = [CHUNK_RGB, CHUNK_MULTISPEC]
dict_chunks = {}
for get_chunk in doc.chunks:
    dict_chunks.update({get_chunk.label: get_chunk.key})


try:
    # VERY IMPORTANT THE ACTUAL PROCESSING HAPPENS HERE
    resume_proc()
    logging.info("Processing completed successfully")
except Exception as e:
    logging.error(f"Processing failed: {str(e)}", exc_info=True)
    raise  # Re-raise exception to trigger error in main script
finally:
    doc.save()
    logging.info("Project saved")
print("DONE WITH PROJ:", proj_file)<|MERGE_RESOLUTION|>--- conflicted
+++ resolved
@@ -108,11 +108,7 @@
 
 
 
-<<<<<<< HEAD
 dem_res = [0.05,0.3]  # DEM resolutions in meters. For testing set to [0.2, 0.5] . For final processing set to desired value(s). 
-=======
-dem_res = [0.01,0.05,0.5]  # DEM resolutions in meters. For testing set to [0.2, 0.5] . For final processing set to desired value(s)[0.01,0.05,0.5]. 
->>>>>>> 76197c94
 ortho_res = 0.01  # Orthomosaic resolution in meters. For testing set to 0.5 or higher. For final processing set to 0.01
 ortho_res_multi = 0.05 # Orthomosaic resolution for multispec chunk in meters. For testing set to 0.1 or higher. For final processing set to 0.05
 ####
@@ -812,13 +808,7 @@
         chunk.buildOrthomosaic(surface_data=Metashape.DataSource.ModelData, refine_seamlines=True)
     
     if use_dem:
-<<<<<<< HEAD
-       
        process_multispec_ortho_from_dems(chunk, proj_file, rgb_dem_files, ortho_res)
-=======
-       ortho_resolution_multi = float(ortho_res_multi)
-       process_multispec_ortho_from_dems(chunk, proj_file, rgb_dem_files, ortho_resolution_multi)
->>>>>>> 76197c94
     
     # Export Processing Report
     report_path = Path(proj_file).parent/ f"{Path(proj_file).stem}_multispec_report.pdf"
